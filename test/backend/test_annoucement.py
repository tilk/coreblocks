import random
from operator import and_
from functools import reduce

from amaranth import *
from transactron import TModule
from transactron.lib import FIFO, AdapterTrans, Adapter, ManyToOneConnectTrans
from coreblocks.backend.annoucement import ResultAnnouncement
from coreblocks.interface.layouts import *
from coreblocks.params import GenParams
from coreblocks.params.configurations import test_core_config
from transactron.testing import TestCaseWithSimulator, TestbenchIO, TestbenchContext


class BackendTestCircuit(Elaboratable):
    def __init__(self, gen_params: GenParams, fu_count: int = 1):
        self.gen_params = gen_params

        self.fu_count = fu_count
        self.fu_fifo_ins = []

    def elaborate(self, platform):
        m = TModule()

<<<<<<< HEAD
        self.lay_result = self.gen_params.get(FuncUnitLayouts).accept
=======
        self.lay_result = self.gen_params.get(FuncUnitLayouts).push_result
        self.lay_rob_mark_done = self.gen_params.get(ROBLayouts).mark_done_layout
        self.lay_rs_write = self.gen_params.get(
            RSLayouts, rs_entries_bits=self.gen_params.max_rs_entries_bits
        ).rs.update_in
        self.lay_rf_write = self.gen_params.get(RFLayouts).rf_write
>>>>>>> e200b5b4

        # Initialize for each FU an FIFO which will be a stub for that FU
        fu_fifos = []
        get_results = []
        for i in range(self.fu_count):
            fifo = FIFO(self.lay_result, 16)
            fu_fifos.append(fifo)
            get_results.append(fifo.read)
            m.submodules[f"fu_fifo_{i}"] = fifo

            fifo_in = TestbenchIO(AdapterTrans(fifo.write))
            m.submodules[f"fu_fifo_{i}_in"] = fifo_in
            self.fu_fifo_ins.append(fifo_in)

        # Create FUArbiter, which will serialize results from different FU's
        serialized_results_fifo = FIFO(self.lay_result, 16)
        m.submodules.serialized_results_fifo = serialized_results_fifo
        m.submodules.fu_arbitration = ManyToOneConnectTrans(
            get_results=get_results, put_result=serialized_results_fifo.write
        )

        # Create result announcement
        m.submodules.result_announcement = result_announcement = ResultAnnouncement(gen_params=self.gen_params)

        # Create stubs for interfaces used by result announcement
        result_announcement.m_get_result.proxy(m, serialized_results_fifo.read)
        self.rs_announce_val_tbio = TestbenchIO(Adapter(result_announcement.m_rs_update))
        m.submodules.rs_announce_val_tbio = self.rs_announce_val_tbio
        self.rf_announce_val_tbio = TestbenchIO(Adapter(result_announcement.m_rf_write_val))
        m.submodules.rf_announce_val_tbio = self.rf_announce_val_tbio
        self.rob_mark_done_tbio = TestbenchIO(Adapter(result_announcement.m_rob_mark_done))
        m.submodules.rob_mark_done_tbio = self.rob_mark_done_tbio

        return m


class TestBackend(TestCaseWithSimulator):
    def initialize(self):
        self.gen_params = GenParams(test_core_config)
        self.m = BackendTestCircuit(self.gen_params, self.fu_count)
        random.seed(14)
        self.max_wait = 3

        self.fu_inputs = []
        # Create list with info if we processed all results from FU
        self.producer_end = [False for i in range(self.fu_count)]
        self.expected_output = {}

        # Prepare random results from FU
        for i in range(self.fu_count):
            inputs = []
            input_size = random.randint(90, 110)
            for j in range(input_size):
                t = (
                    random.randint(0, 2**self.gen_params.rob_entries_bits),
                    random.randint(0, 2**self.gen_params.isa.xlen),
                    random.randint(0, 2**self.gen_params.phys_regs_bits),
                )
                inputs.append(t)
                if t in self.expected_output:
                    self.expected_output[t] += 1
                else:
                    self.expected_output[t] = 1
            self.fu_inputs.append(inputs)

    def generate_producer(self, i: int):
        """
        This is an helper function, which generates a producer process,
        which will simulate an FU. Producer will insert in random intervals new
        results to its output FIFO. This records will be next serialized by FUArbiter.
        """

        async def producer(sim: TestbenchContext):
            inputs = self.fu_inputs[i]
            for rob_id, result, rp_dst in inputs:
                io: TestbenchIO = self.m.fu_fifo_ins[i]
                io.call_init(sim, rob_id=rob_id, result=result, rp_dst=rp_dst)
                await self.random_wait(sim, self.max_wait)
            self.producer_end[i] = True

        return producer

    async def consumer(self, sim: TestbenchContext):
        # TODO: this test doesn't do anything, fix it!
        self.m.rs_announce_val_tbio.enable(sim)
        self.m.rob_mark_done_tbio.enable(sim)
        while reduce(and_, self.producer_end, True):
            # All 3 methods (in RF, RS and ROB) need to be enabled for the result
            # announcement transaction to take place. We want to have at least one
            # method disabled most of the time, so that the transaction is performed
            # only when we enable it inside the loop. Otherwise the transaction could
            # get executed at any time, particularly when we wouldn't be monitoring it
            self.m.rf_announce_val_tbio.enable(sim)

            rf_result = self.m.rf_announce_val_tbio.get_outputs(sim)
            rs_result = self.m.rs_announce_val_tbio.get_outputs(sim)
            rob_result = self.m.rob_mark_done_tbio.get_outputs(sim)

            self.m.rf_announce_val_tbio.disable(sim)

            assert rf_result is not None
            assert rs_result is not None
            assert rob_result is not None

            assert rf_result["reg_val"] == rs_result["value"]
            assert rf_result["reg_id"] == rs_result["reg_id"]

            t = (rob_result["rob_id"], rf_result["reg_val"], rf_result["reg_id"])
            assert t in self.expected_output
            if self.expected_output[t] == 1:
                del self.expected_output[t]
            else:
                self.expected_output[t] -= 1
            await self.random_wait(sim, self.max_wait)

    def test_one_out(self):
        self.fu_count = 1
        self.initialize()
        with self.run_simulation(self.m) as sim:
            sim.add_testbench(self.consumer)
            for i in range(self.fu_count):
                sim.add_testbench(self.generate_producer(i))

    def test_many_out(self):
        self.fu_count = 4
        self.initialize()
        with self.run_simulation(self.m) as sim:
            sim.add_testbench(self.consumer)
            for i in range(self.fu_count):
                sim.add_testbench(self.generate_producer(i))<|MERGE_RESOLUTION|>--- conflicted
+++ resolved
@@ -22,16 +22,7 @@
     def elaborate(self, platform):
         m = TModule()
 
-<<<<<<< HEAD
-        self.lay_result = self.gen_params.get(FuncUnitLayouts).accept
-=======
         self.lay_result = self.gen_params.get(FuncUnitLayouts).push_result
-        self.lay_rob_mark_done = self.gen_params.get(ROBLayouts).mark_done_layout
-        self.lay_rs_write = self.gen_params.get(
-            RSLayouts, rs_entries_bits=self.gen_params.max_rs_entries_bits
-        ).rs.update_in
-        self.lay_rf_write = self.gen_params.get(RFLayouts).rf_write
->>>>>>> e200b5b4
 
         # Initialize for each FU an FIFO which will be a stub for that FU
         fu_fifos = []
