--- conflicted
+++ resolved
@@ -150,402 +150,4 @@
             assert data_const_to_dict(data) == test_data
             assert data.exec_fn.op_type in self.optype_groups[optype_group]
         assert taken == set(range(len(self.data_list)))
-<<<<<<< HEAD
-        self.finished = True
-=======
-        self.finished = True
-
-
-class TestRSMethodInsert(TestCaseWithSimulator):
-    def test_insert(self):
-        self.gen_params = GenParams(test_core_config)
-        self.rs_entries_bits = self.gen_params.max_rs_entries_bits
-        self.m = SimpleTestCircuit(RS(self.gen_params, 2**self.rs_entries_bits, 0, None))
-        self.insert_list = [
-            {
-                "rs_entry_id": id,
-                "rs_data": {
-                    "rp_s1": id * 2,
-                    "rp_s2": id * 2 + 1,
-                    "rp_dst": id * 2,
-                    "rob_id": id,
-                    "exec_fn": {
-                        "op_type": 1,
-                        "funct3": 2,
-                        "funct7": 4,
-                    },
-                    "s1_val": id,
-                    "s2_val": id,
-                    "imm": id,
-                    "pc": id,
-                    "tag": 0,
-                },
-            }
-            for id in range(2**self.rs_entries_bits)
-        ]
-        self.check_list = create_check_list(self.rs_entries_bits, self.insert_list)
-
-        with self.run_simulation(self.m) as sim:
-            sim.add_testbench(self.simulation_process)
-
-    async def simulation_process(self, sim: TestbenchContext):
-        # After each insert, entry should be marked as full
-        for index, record in enumerate(self.insert_list):
-            assert sim.get(self.m._dut.data[index].rec_full) == 0
-            await self.m.insert.call(sim, record)
-            assert sim.get(self.m._dut.data[index].rec_full) == 1
-
-        # Check data integrity
-        for expected, record in zip(self.check_list, self.m._dut.data):
-            assert expected == data_const_to_dict(sim.get(record))
-
-
-class TestRSMethodSelect(TestCaseWithSimulator):
-    def test_select(self):
-        self.gen_params = GenParams(test_core_config)
-        self.rs_entries_bits = self.gen_params.max_rs_entries_bits
-        self.m = SimpleTestCircuit(RS(self.gen_params, 2**self.rs_entries_bits, 0, None))
-        self.insert_list = [
-            {
-                "rs_entry_id": id,
-                "rs_data": {
-                    "rp_s1": id * 2,
-                    "rp_s2": id * 2,
-                    "rp_dst": id * 2,
-                    "rob_id": id,
-                    "exec_fn": {
-                        "op_type": 1,
-                        "funct3": 2,
-                        "funct7": 4,
-                    },
-                    "s1_val": id,
-                    "s2_val": id,
-                    "imm": id,
-                    "pc": id,
-                    "tag": 0,
-                },
-            }
-            for id in range(2**self.rs_entries_bits - 1)
-        ]
-        self.check_list = create_check_list(self.rs_entries_bits, self.insert_list)
-
-        with self.run_simulation(self.m) as sim:
-            sim.add_testbench(self.simulation_process)
-
-    async def simulation_process(self, sim: TestbenchContext):
-        # In the beginning the select method should be ready and id should be selectable
-        for index, record in enumerate(self.insert_list):
-            assert sim.get(self.m._dut.select.ready) == 1
-            assert (await self.m.select.call(sim)).rs_entry_id == index
-            assert sim.get(self.m._dut.data[index].rec_reserved) == 1
-            await self.m.insert.call(sim, record)
-
-        # Check if RS state is as expected
-        for expected, record in zip(self.check_list, self.m._dut.data):
-            assert sim.get(record.rec_full) == expected["rec_full"]
-            assert sim.get(record.rec_reserved) == expected["rec_reserved"]
-
-        # Reserve the last entry, then select ready should be false
-        assert sim.get(self.m._dut.select.ready) == 1
-        assert (await self.m.select.call(sim)).rs_entry_id == 3
-        assert sim.get(self.m._dut.select.ready) == 0
-
-        # After take, select ready should be true, with 0 index returned
-        await self.m.take.call(sim, rs_entry_id=0)
-        assert sim.get(self.m._dut.select.ready) == 1
-        assert (await self.m.select.call(sim)).rs_entry_id == 0
-
-        # After reservation, select is false again
-        assert sim.get(self.m._dut.select.ready) == 0
-
-
-class TestRSMethodUpdate(TestCaseWithSimulator):
-    def test_update(self):
-        self.gen_params = GenParams(test_core_config)
-        self.rs_entries_bits = self.gen_params.max_rs_entries_bits
-        self.m = SimpleTestCircuit(RS(self.gen_params, 2**self.rs_entries_bits, 0, None))
-        self.insert_list = [
-            {
-                "rs_entry_id": id,
-                "rs_data": {
-                    "rp_s1": id * 2,
-                    "rp_s2": id * 2 + 1,
-                    "rp_dst": id * 2,
-                    "rob_id": id,
-                    "exec_fn": {
-                        "op_type": 1,
-                        "funct3": 2,
-                        "funct7": 4,
-                    },
-                    "s1_val": id,
-                    "s2_val": id,
-                    "imm": id,
-                    "pc": id,
-                    "tag": 0,
-                },
-            }
-            for id in range(2**self.rs_entries_bits)
-        ]
-        self.check_list = create_check_list(self.rs_entries_bits, self.insert_list)
-
-        with self.run_simulation(self.m) as sim:
-            sim.add_testbench(self.simulation_process)
-
-    async def simulation_process(self, sim: TestbenchContext):
-        # Insert all reacords
-        for record in self.insert_list:
-            await self.m.insert.call(sim, record)
-
-        # Check data integrity
-        for expected, record in zip(self.check_list, self.m._dut.data):
-            assert expected == data_const_to_dict(sim.get(record))
-
-        # Update second entry first SP, instruction should be not ready
-        value_sp1 = 1010
-        assert sim.get(self.m._dut.data_ready[1]) == 0
-        await self.m.update.call(sim, reg_id=2, reg_val=value_sp1)
-        assert sim.get(self.m._dut.data[1].rs_data.rp_s1) == 0
-        assert sim.get(self.m._dut.data[1].rs_data.s1_val) == value_sp1
-        assert sim.get(self.m._dut.data_ready[1]) == 0
-
-        # Update second entry second SP, instruction should be ready
-        value_sp2 = 2020
-        await self.m.update.call(sim, reg_id=3, reg_val=value_sp2)
-        assert sim.get(self.m._dut.data[1].rs_data.rp_s2) == 0
-        assert sim.get(self.m._dut.data[1].rs_data.s2_val) == value_sp2
-        assert sim.get(self.m._dut.data_ready[1]) == 1
-
-        # Insert new instruction to entries 0 and 1, check if update of multiple registers works
-        reg_id = 4
-        value_spx = 3030
-        data = {
-            "rp_s1": reg_id,
-            "rp_s2": reg_id,
-            "rp_dst": 1,
-            "rob_id": 12,
-            "exec_fn": {
-                "op_type": 1,
-                "funct3": 2,
-                "funct7": 4,
-            },
-            "s1_val": 0,
-            "s2_val": 0,
-            "pc": 40,
-            "tag": 0,
-        }
-
-        for index in range(2):
-            await self.m.insert.call(sim, rs_entry_id=index, rs_data=data)
-            assert sim.get(self.m._dut.data_ready[index]) == 0
-
-        await self.m.update.call(sim, reg_id=reg_id, reg_val=value_spx)
-        for index in range(2):
-            assert sim.get(self.m._dut.data[index].rs_data.rp_s1) == 0
-            assert sim.get(self.m._dut.data[index].rs_data.rp_s2) == 0
-            assert sim.get(self.m._dut.data[index].rs_data.s1_val) == value_spx
-            assert sim.get(self.m._dut.data[index].rs_data.s2_val) == value_spx
-            assert sim.get(self.m._dut.data_ready[index]) == 1
-
-
-class TestRSMethodTake(TestCaseWithSimulator):
-    def test_take(self):
-        self.gen_params = GenParams(test_core_config)
-        self.rs_entries_bits = self.gen_params.max_rs_entries_bits
-        self.m = SimpleTestCircuit(RS(self.gen_params, 2**self.rs_entries_bits, 0, None))
-        self.insert_list = [
-            {
-                "rs_entry_id": id,
-                "rs_data": {
-                    "rp_s1": id * 2,
-                    "rp_s2": id * 2,
-                    "rp_dst": id * 2,
-                    "rob_id": id,
-                    "exec_fn": {
-                        "op_type": 1,
-                        "funct3": 2,
-                        "funct7": 4,
-                    },
-                    "s1_val": id,
-                    "s2_val": id,
-                    "imm": id,
-                    "pc": id,
-                    "tag": 0,
-                },
-            }
-            for id in range(2**self.rs_entries_bits)
-        ]
-        self.check_list = create_check_list(self.rs_entries_bits, self.insert_list)
-
-        with self.run_simulation(self.m) as sim:
-            sim.add_testbench(self.simulation_process)
-
-    async def simulation_process(self, sim: TestbenchContext):
-        # After each insert, entry should be marked as full
-        for record in self.insert_list:
-            await self.m.insert.call(sim, record)
-
-        # Check data integrity
-        for expected, record in zip(self.check_list, self.m._dut.data):
-            assert expected == data_const_to_dict(sim.get(record))
-
-        # Take first instruction
-        assert sim.get(self.m._dut.get_ready_list[0].ready) == 1
-        data = data_const_to_dict(await self.m.take.call(sim, rs_entry_id=0))
-        for key in data:
-            assert data[key] == self.check_list[0]["rs_data"][key]
-        assert sim.get(self.m._dut.get_ready_list[0].ready) == 0
-
-        # Update second instuction and take it
-        reg_id = 2
-        value_spx = 1
-        await self.m.update.call(sim, reg_id=reg_id, reg_val=value_spx)
-        assert sim.get(self.m._dut.get_ready_list[0].ready) == 1
-        data = data_const_to_dict(await self.m.take.call(sim, rs_entry_id=1))
-        for key in data:
-            assert data[key] == self.check_list[1]["rs_data"][key]
-        assert sim.get(self.m._dut.get_ready_list[0].ready) == 0
-
-        # Insert two new ready instructions and take them
-        reg_id = 0
-        value_spx = 3030
-        entry_data = {
-            "rp_s1": reg_id,
-            "rp_s2": reg_id,
-            "rp_dst": 1,
-            "rob_id": 12,
-            "exec_fn": {
-                "op_type": 1,
-                "funct3": 2,
-                "funct7": 4,
-            },
-            "s1_val": 0,
-            "s2_val": 0,
-            "imm": 1,
-            "pc": 40,
-            "tag": 0,
-        }
-
-        for index in range(2):
-            await self.m.insert.call(sim, rs_entry_id=index, rs_data=entry_data)
-            assert sim.get(self.m._dut.get_ready_list[0].ready) == 1
-            assert sim.get(self.m._dut.data_ready[index]) == 1
-
-        data = data_const_to_dict(await self.m.take.call(sim, rs_entry_id=0))
-        for key in data:
-            assert data[key] == entry_data[key]
-        assert sim.get(self.m._dut.get_ready_list[0].ready) == 1
-
-        data = data_const_to_dict(await self.m.take.call(sim, rs_entry_id=1))
-        for key in data:
-            assert data[key] == entry_data[key]
-        assert sim.get(self.m._dut.get_ready_list[0].ready) == 0
-
-
-class TestRSMethodGetReadyList(TestCaseWithSimulator):
-    def test_get_ready_list(self):
-        self.gen_params = GenParams(test_core_config)
-        self.rs_entries_bits = self.gen_params.max_rs_entries_bits
-        self.m = SimpleTestCircuit(RS(self.gen_params, 2**self.rs_entries_bits, 0, None))
-        self.insert_list = [
-            {
-                "rs_entry_id": id,
-                "rs_data": {
-                    "rp_s1": id // 2,
-                    "rp_s2": id // 2,
-                    "rp_dst": id * 2,
-                    "rob_id": id,
-                    "exec_fn": {
-                        "op_type": 1,
-                        "funct3": 2,
-                        "funct7": 4,
-                    },
-                    "s1_val": id,
-                    "s2_val": id,
-                    "imm": id,
-                    "pc": id,
-                    "tag": 0,
-                },
-            }
-            for id in range(2**self.rs_entries_bits)
-        ]
-        self.check_list = create_check_list(self.rs_entries_bits, self.insert_list)
-
-        with self.run_simulation(self.m) as sim:
-            sim.add_testbench(self.simulation_process)
-
-    async def simulation_process(self, sim: TestbenchContext):
-        # After each insert, entry should be marked as full
-        for record in self.insert_list:
-            await self.m.insert.call(sim, record)
-
-        # Check ready vector integrity
-        ready_list = (await self.m.get_ready_list[0].call(sim)).ready_list
-        assert ready_list == 0b0011
-
-        # Take first record and check ready vector integrity
-        await self.m.take.call(sim, rs_entry_id=0)
-        ready_list = (await self.m.get_ready_list[0].call(sim)).ready_list
-        assert ready_list == 0b0010
-
-        # Take second record and check ready vector integrity
-        await self.m.take.call(sim, rs_entry_id=1)
-        option_ready_list = await self.m.get_ready_list[0].call_try(sim)
-        assert option_ready_list is None
-
-
-class TestRSMethodTwoGetReadyLists(TestCaseWithSimulator):
-    def test_two_get_ready_lists(self):
-        self.gen_params = GenParams(test_core_config)
-        self.rs_entries = self.gen_params.max_rs_entries
-        self.rs_entries_bits = self.gen_params.max_rs_entries_bits
-        self.m = SimpleTestCircuit(
-            RS(self.gen_params, 2**self.rs_entries_bits, 0, [[OpType(1), OpType(2)], [OpType(3), OpType(4)]]),
-        )
-        self.insert_list = [
-            {
-                "rs_entry_id": id,
-                "rs_data": {
-                    "rp_s1": 0,
-                    "rp_s2": 0,
-                    "rp_dst": id * 2,
-                    "rob_id": id,
-                    "exec_fn": {
-                        "op_type": OpType(id + 1),
-                        "funct3": 2,
-                        "funct7": 4,
-                    },
-                    "s1_val": id,
-                    "s2_val": id,
-                    "imm": id,
-                },
-            }
-            for id in range(self.rs_entries)
-        ]
-        self.check_list = create_check_list(self.rs_entries_bits, self.insert_list)
-
-        with self.run_simulation(self.m) as sim:
-            sim.add_testbench(self.simulation_process)
-
-    async def simulation_process(self, sim: TestbenchContext):
-        # After each insert, entry should be marked as full
-        for record in self.insert_list:
-            await self.m.insert.call(sim, record)
-
-        masks = [0b0011, 0b1100]
-
-        for i in range(self.m._dut.rs_entries + 1):
-            # Check ready vectors' integrity
-            for j in range(2):
-                ready_list = await self.m.get_ready_list[j].call_try(sim)
-                if masks[j]:
-                    assert ready_list.ready_list == masks[j]
-                else:
-                    assert ready_list is None
-
-            # Take a record
-            if i == self.m._dut.rs_entries:
-                break
-            await self.m.take.call(sim, rs_entry_id=i)
-
-            masks = [mask & ~(1 << i) for mask in masks]
->>>>>>> cbe4cdc5
+        self.finished = True