<<<<<<< HEAD
from collections import defaultdict, deque
=======
from collections import defaultdict
>>>>>>> 75f0effa
from collections.abc import Sequence, Iterable, Callable, Mapping, Iterator
from contextlib import contextmanager
from enum import Enum, auto
from typing import ClassVar, NoReturn, TypeAlias, TypedDict, Union, Optional, Tuple
from graphlib import TopologicalSorter
from typing_extensions import Self
from amaranth import *
from amaranth import tracer
<<<<<<< HEAD
from itertools import count, chain, filterfalse, product
from amaranth.hdl.dsl import FSM, _ModuleBuilderDomain
=======
from amaranth.hdl.dsl import FSM, _ModuleBuilderDomain
from itertools import count, chain
>>>>>>> 75f0effa

from coreblocks.utils import AssignType, assign, ModuleConnector
from coreblocks.utils.utils import OneHotSwitchDynamic
from ._utils import *
from ..utils import silence_mustuse
from ..utils._typing import ValueLike, SignalBundle, HasElaborate, SwitchKey, ModuleLike
from .graph import Owned, OwnershipGraph, Direction

__all__ = [
    "MethodLayout",
    "Priority",
    "TModule",
    "TransactionManager",
    "TransactionContext",
    "TransactionModule",
    "Transaction",
    "Method",
    "eager_deterministic_cc_scheduler",
    "trivial_roundrobin_cc_scheduler",
    "def_method",
]


TransactionGraph: TypeAlias = Graph["Transaction"]
TransactionGraphCC: TypeAlias = GraphCC["Transaction"]
PriorityOrder: TypeAlias = dict["Transaction", int]
TransactionScheduler: TypeAlias = Callable[["MethodMap", TransactionGraph, TransactionGraphCC, PriorityOrder], Module]
RecordDict: TypeAlias = ValueLike | Mapping[str, "RecordDict"]
TransactionOrMethod: TypeAlias = Union["Transaction", "Method"]


class Priority(Enum):
    #: Conflicting transactions/methods don't have a priority order.
    UNDEFINED = auto()
    #: Left transaction/method is prioritized over the right one.
    LEFT = auto()
    #: Right transaction/method is prioritized over the left one.
    RIGHT = auto()


class RelationBase(TypedDict):
    end: TransactionOrMethod
    priority: Priority
    conflict: bool


class Relation(RelationBase):
    start: TransactionOrMethod


class MethodMap:
    def __init__(self, transactions: Iterable["Transaction"]):
        self.methods_by_transaction = dict[Transaction, list[Method]]()
        self.transactions_by_method = defaultdict[Method, list[Transaction]](list)

        def rec(transaction: Transaction, source: TransactionBase):
            for method in source.method_uses.keys():
                if not method.defined:
                    raise RuntimeError(f"Trying to use method '{method.name}' which is not defined yet")
                if method in self.methods_by_transaction[transaction]:
                    raise RuntimeError(f"Method '{method.name}' can't be called twice from the same transaction")
                self.methods_by_transaction[transaction].append(method)
                self.transactions_by_method[method].append(transaction)
                rec(transaction, method)

        for transaction in transactions:
            self.methods_by_transaction[transaction] = []
            rec(transaction, transaction)

    def transactions_for(self, elem: TransactionOrMethod) -> Iterable["Transaction"]:
        if isinstance(elem, Transaction):
            return [elem]
        else:
            return self.transactions_by_method[elem]

    @property
    def methods(self) -> Iterable["Method"]:
        return self.transactions_by_method.keys()

    @property
    def transactions(self) -> Iterable["Transaction"]:
        return self.methods_by_transaction.keys()

    @property
    def methods_and_transactions(self) -> Iterable[TransactionOrMethod]:
        return chain(self.methods, self.transactions)


def eager_deterministic_cc_scheduler(
    method_map: MethodMap, gr: TransactionGraph, cc: TransactionGraphCC, porder: PriorityOrder
) -> Module:
    """eager_deterministic_cc_scheduler

    This function generates an eager scheduler for the transaction
    subsystem. It isn't fair, because it starts transactions using
    transaction index in `cc` as a priority. Transaction with the lowest
    index has the highest priority.

    If there are two different transactions which have no conflicts then
    they will be started concurrently.

    Parameters
    ----------
    manager : TransactionManager
        TransactionManager which uses this instance of scheduler for
        arbitrating which agent should get a grant signal.
    gr : TransactionGraph
        Graph of conflicts between transactions, where vertices are transactions and edges are conflicts.
    cc : Set[Transaction]
        Connected components of the graph `gr` for which scheduler
        should be generated.
    porder : PriorityOrder
        Linear ordering of transactions which is consistent with priority constraints.
    """
    m = Module()
    ccl = list(cc)
    ccl.sort(key=lambda transaction: porder[transaction])
    for k, transaction in enumerate(ccl):
        ready = [method.ready for method in method_map.methods_by_transaction[transaction]]
        runnable = Cat(ready).all()
        conflicts = [ccl[j].grant for j in range(k) if ccl[j] in gr[transaction]]
        noconflict = ~Cat(conflicts).any()
        m.d.comb += transaction.grant.eq(transaction.request & runnable & noconflict)
    return m


def trivial_roundrobin_cc_scheduler(
    method_map: MethodMap, gr: TransactionGraph, cc: TransactionGraphCC, porder: PriorityOrder
) -> Module:
    """trivial_roundrobin_cc_scheduler

    This function generates a simple round-robin scheduler for the transaction
    subsystem. In a one cycle there will be at most one transaction granted
    (in a given connected component of the conflict graph), even if there is
    another ready, non-conflicting, transaction. It is mainly for testing
    purposes.

    Parameters
    ----------
    manager : TransactionManager
        TransactionManager which uses this instance of scheduler for
        arbitrating which agent should get grant signal.
    gr : TransactionGraph
        Graph of conflicts between transactions, where vertices are transactions and edges are conflicts.
    cc : Set[Transaction]
        Connected components of the graph `gr` for which scheduler
        should be generated.
    porder : PriorityOrder
        Linear ordering of transactions which is consistent with priority constraints.
    """
    m = Module()
    sched = Scheduler(len(cc))
    m.submodules.scheduler = sched
    for k, transaction in enumerate(cc):
        methods = method_map.methods_by_transaction[transaction]
        ready = Signal(len(methods))
        for n, method in enumerate(methods):
            m.d.comb += ready[n].eq(method.ready)
        runnable = ready.all()
        m.d.comb += sched.requests[k].eq(transaction.request & runnable)
        m.d.comb += transaction.grant.eq(sched.grant[k] & sched.valid)
    return m


class TransactionManager(Elaboratable):
    """Transaction manager

    This module is responsible for granting `Transaction`\\s and running
    `Method`\\s. It takes care that two conflicting `Transaction`\\s
    are never granted in the same clock cycle.
    """

    def __init__(self, cc_scheduler: TransactionScheduler = eager_deterministic_cc_scheduler):
        self.transactions: list[Transaction] = []
        self.cc_scheduler = cc_scheduler

    def add_transaction(self, transaction: "Transaction"):
        self.transactions.append(transaction)

    @staticmethod
    def _conflict_graph(
        method_map: MethodMap, relations: list[Relation]
    ) -> Tuple[TransactionGraph, TransactionGraph, PriorityOrder]:
        """_conflict_graph

        This function generates the graph of transaction conflicts. Conflicts
        between transactions can be explicit or implicit. Two transactions
        conflict explicitly, if a conflict was added between the transactions
        or the methods used by them via `add_conflict`. Two transactions
        conflict implicitly if they are both using the same method.

        Created graph is undirected. Transactions are nodes in that graph
        and conflict between two transactions is marked as an edge. In such
        representation connected components are sets of transactions which can
        potentially conflict so there is a need to arbitrate between them.
        On the other hand when two transactions are in different connected
        components, then they can be scheduled independently, because they
        will have no conflicts.

        This function also computes a linear ordering of transactions
        which is consistent with conflict priorities of methods and
        transactions. When priority constraints cannot be satisfied,
        an exception is thrown.

        Returns
        -------
        cgr : TransactionGraph
            Graph of conflicts between transactions, where vertices are transactions and edges are conflicts.
        rgr : TransactionGraph
            Graph of relations between transactions, which includes conflicts and orderings.
        porder : PriorityOrder
            Linear ordering of transactions which is consistent with priority constraints.
        """

        cgr: TransactionGraph = {}  # Conflict graph
        pgr: TransactionGraph = {}  # Priority graph
        rgr: TransactionGraph = {}  # Relation graph

        def add_edge(begin: Transaction, end: Transaction, priority: Priority, conflict: bool):
            rgr[begin].add(end)
            rgr[end].add(begin)
            if conflict:
                cgr[begin].add(end)
                cgr[end].add(begin)
            match priority:
                case Priority.LEFT:
                    pgr[end].add(begin)
                case Priority.RIGHT:
                    pgr[begin].add(end)

        for transaction in method_map.transactions:
            cgr[transaction] = set()
            pgr[transaction] = set()
            rgr[transaction] = set()

        for method in method_map.methods:
            if method.nonexclusive:
                continue
            for transaction1 in method_map.transactions_for(method):
                for transaction2 in method_map.transactions_for(method):
                    if transaction1 is not transaction2:
                        add_edge(transaction1, transaction2, Priority.UNDEFINED, True)

        for relation in relations:
            start = relation["start"]
            end = relation["end"]
            if not relation["conflict"]:  # relation added with schedule_before
                if end.def_order < start.def_order:
                    raise RuntimeError(f"{start.name!r} scheduled before {end.name!r}, but defined afterwards")

            for trans_start in method_map.transactions_for(start):
                for trans_end in method_map.transactions_for(end):
                    add_edge(trans_start, trans_end, relation["priority"], relation["conflict"])

        porder: PriorityOrder = {}

        for k, transaction in enumerate(TopologicalSorter(pgr).static_order()):
            porder[transaction] = k

        return cgr, rgr, porder

    @staticmethod
    def _method_enables(method_map: MethodMap) -> Mapping["Transaction", Mapping["Method", ValueLike]]:
        method_enables = defaultdict[Transaction, dict[Method, ValueLike]](dict)
        enables: list[ValueLike] = []

        def rec(transaction: Transaction, source: TransactionOrMethod):
            for method, (_, enable) in source.method_uses.items():
                enables.append(enable)
                rec(transaction, method)
                method_enables[transaction][method] = Cat(*enables).all()
                enables.pop()

        for transaction in method_map.transactions:
            rec(transaction, transaction)

        return method_enables

    @staticmethod
    def _method_calls(
        m: Module, method_map: MethodMap
    ) -> tuple[Mapping["Method", Sequence[ValueLike]], Mapping["Method", Sequence[ValueLike]]]:
        args = defaultdict[Method, list[ValueLike]](list)
        runs = defaultdict[Method, list[ValueLike]](list)

        for source in method_map.methods_and_transactions:
            if isinstance(source, Method):
                run_val = Cat(transaction.grant for transaction in method_map.transactions_by_method[source]).any()
                run = Signal()
                m.d.comb += run.eq(run_val)
            else:
                run = source.grant
            for method, (arg, _) in source.method_uses.items():
                args[method].append(arg)
                runs[method].append(run)

        return (args, runs)
<<<<<<< HEAD

    def _simultaneous(self):
        method_map = MethodMap(self.transactions)

        # remove orderings between simultaneous methods/transactions
        # TODO: can it be done after transitivity, possibly catching more cases?
        for elem in method_map.methods_and_transactions:
            all_sims = frozenset(elem.simultaneous_list)
            elem.relations = list(
                filterfalse(
                    lambda relation: not relation["conflict"]
                    and relation["priority"] != Priority.UNDEFINED
                    and relation["end"] in all_sims,
                    elem.relations,
                )
            )

        # step 1: simultaneous and independent sets generation
        independents = defaultdict[Transaction, set[Transaction]](set)

        for elem in method_map.methods_and_transactions:
            indeps = frozenset[Transaction]().union(
                *(frozenset(method_map.transactions_for(ind)) for ind in chain([elem], elem.independent_list))
            )
            for transaction1, transaction2 in product(indeps, indeps):
                independents[transaction1].add(transaction2)

        simultaneous = set[frozenset[Transaction]]()

        for elem in method_map.methods_and_transactions:
            for sim_elem in elem.simultaneous_list:
                for tr1, tr2 in product(method_map.transactions_for(elem), method_map.transactions_for(sim_elem)):
                    if tr1 in independents[tr2]:
                        raise RuntimeError("Unsatisfiable simultaneity constraints")
                    simultaneous.add(frozenset({tr1, tr2}))

        # step 2: transitivity computation
        tr_simultaneous = set[frozenset[Transaction]]()

        def conflicting(group: frozenset[Transaction]):
            return any(tr1 != tr2 and tr1 in independents[tr2] for tr1 in group for tr2 in group)

        q = deque[frozenset[Transaction]](simultaneous)

        while q:
            new_group = q.popleft()
            if new_group in tr_simultaneous or conflicting(new_group):
                continue
            q.extend(new_group | other_group for other_group in simultaneous if new_group & other_group)
            tr_simultaneous.add(new_group)

        # step 3: maximal group selection
        def maximal(group: frozenset[Transaction]):
            return not any(group.issubset(group2) and group != group2 for group2 in tr_simultaneous)

        final_simultaneous = set(filter(maximal, tr_simultaneous))

        # step 4: convert transactions to methods
        joined_transactions = set[Transaction]().union(*final_simultaneous)

        self.transactions = list(filter(lambda t: t not in joined_transactions, self.transactions))
        methods = dict[Transaction, Method]()

        for transaction in joined_transactions:
            # TODO: some simpler way?
            method = Method(name=transaction.name)
            method.owner = transaction.owner
            method.ready = transaction.request
            method.run = transaction.grant
            method.defined = transaction.defined
            method.method_uses = transaction.method_uses
            method.relations = transaction.relations
            method.def_order = transaction.def_order
            methods[transaction] = method

        for elem in method_map.methods_and_transactions:
            # I guess method/transaction unification is really needed
            for relation in elem.relations:
                if relation["end"] in methods:
                    relation["end"] = methods[relation["end"]]

        # step 5: construct merged transactions
        m = TModule()
        m._MustUse__silence = True  # type: ignore

        for group in final_simultaneous:
            name = "_".join([t.name for t in group])
            with Transaction(manager=self, name=name).body(m):
                for transaction in group:
                    methods[transaction](m)

        return m
=======
>>>>>>> 75f0effa

    def elaborate(self, platform):
        # In the following, various problems in the transaction set-up are detected.
        # The exception triggers an unused Elaboratable warning.
        with silence_mustuse(self):
            merge_manager = self._simultaneous()

            method_map = MethodMap(self.transactions)
            relations = [
                Relation(**relation, start=elem)
                for elem in method_map.methods_and_transactions
                for relation in elem.relations
            ]
            cgr, rgr, porder = TransactionManager._conflict_graph(method_map, relations)

        m = Module()
        m.submodules.merge_manager = merge_manager

        m.submodules._transactron_schedulers = ModuleConnector(
            *[self.cc_scheduler(method_map, cgr, cc, porder) for cc in _graph_ccs(rgr)]
        )

        method_enables = self._method_enables(method_map)

        for method, transactions in method_map.transactions_by_method.items():
            granted = Cat(transaction.grant & method_enables[transaction][method] for transaction in transactions)
            m.d.comb += method.run.eq(granted.any())

        (method_args, method_runs) = self._method_calls(m, method_map)

        for method in method_map.methods:
            if len(method_args[method]) == 1:
                m.d.comb += method.data_in.eq(method_args[method][0])
            else:
                runs = Cat(method_runs[method])
                for i in OneHotSwitchDynamic(m, runs):
                    m.d.comb += method.data_in.eq(method_args[method][i])

        return m

    def visual_graph(self, fragment):
        graph = OwnershipGraph(fragment)
        method_map = MethodMap(self.transactions)
        for method, transactions in method_map.transactions_by_method.items():
            if len(method.data_in) > len(method.data_out):
                direction = Direction.IN
            elif len(method.data_in) < len(method.data_out):
                direction = Direction.OUT
            else:
                direction = Direction.INOUT
            graph.insert_node(method)
            for transaction in transactions:
                graph.insert_node(transaction)
                graph.insert_edge(transaction, method, direction)

        return graph


class TransactionContext:
    stack: list[TransactionManager] = []

    def __init__(self, manager: TransactionManager):
        self.manager = manager

    def __enter__(self):
        self.stack.append(self.manager)
        return self

    def __exit__(self, exc_type, exc_value, exc_tb):
        top = self.stack.pop()
        assert self.manager is top

    @classmethod
    def get(cls) -> TransactionManager:
        if not cls.stack:
            raise RuntimeError("TransactionContext stack is empty")
        return cls.stack[-1]


class TransactionModule(Elaboratable):
    """
    `TransactionModule` is used as wrapper on `Elaboratable` classes,
    which adds support for transactions. It creates a
    `TransactionManager` which will handle transaction scheduling
    and can be used in definition of `Method`\\s and `Transaction`\\s.
    """

    def __init__(self, elaboratable: HasElaborate, manager: Optional[TransactionManager] = None):
        """
        Parameters
        ----------
        elaboratable: HasElaborate
                The `Elaboratable` which should be wrapped to add support for
                transactions and methods.
        """
        if manager is None:
            manager = TransactionManager()
        self.transactionManager = manager
        self.elaboratable = elaboratable

    def transaction_context(self) -> TransactionContext:
        return TransactionContext(self.transactionManager)

    def elaborate(self, platform):
        with silence_mustuse(self.transactionManager):
            with self.transaction_context():
                elaboratable = Fragment.get(self.elaboratable, platform)

        m = Module()

        m.submodules.main_module = elaboratable
        m.submodules.transactionManager = self.transactionManager

        return m


class _AvoidingModuleBuilderDomains:
    _m: "TModule"

    def __init__(self, m: "TModule"):
        object.__setattr__(self, "_m", m)

    def __getattr__(self, name: str) -> _ModuleBuilderDomain:
        if name == "av_comb":
<<<<<<< HEAD
            return self._m.avoiding_module.d.__getattr__("comb")
        elif name == "top_comb":
            return self._m.top_module.d.__getattr__("comb")
        else:
            return self._m.main_module.d.__getattr__(name)
=======
            return self._m.avoiding_module.d["comb"]
        elif name == "top_comb":
            return self._m.top_module.d["comb"]
        else:
            return self._m.main_module.d[name]
>>>>>>> 75f0effa

    def __getitem__(self, name: str) -> _ModuleBuilderDomain:
        return self.__getattr__(name)

    def __setattr__(self, name: str, value):
        if not isinstance(value, _ModuleBuilderDomain):
            raise AttributeError(f"Cannot assign 'd.{name}' attribute; did you mean 'd.{name} +='?")

    def __setitem__(self, name: str, value):
        return self.__setattr__(name, value)


class TModule(ModuleLike, Elaboratable):
<<<<<<< HEAD
=======
    """Extended Amaranth module for use with transactions.

    It includes three different combinational domains:

    * `comb` domain, works like the `comb` domain in plain Amaranth modules.
      Statements in `comb` are guarded by every condition, including
      `AvoidedIf`. This means they are guarded by transaction and method
      bodies: they don't execute if the given transaction/method is not run.
    * `av_comb` is guarded by all conditions except `AvoidedIf`. This means
      they are not guarded by transaction and method bodies. This allows to
      reduce the amount of useless multplexers due to transaction use, while
      still allowing the use of conditions in transaction/method bodies.
    * `top_comb` is unguarded: statements added to this domain always
      execute. It can be used to reduce combinational path length due to
      multplexers while keeping related combinational and synchronous
      statements together.
    """

>>>>>>> 75f0effa
    def __init__(self):
        self.main_module = Module()
        self.avoiding_module = Module()
        self.top_module = Module()
        self.d = _AvoidingModuleBuilderDomains(self)
        self.submodules = self.main_module.submodules
        self.domains = self.main_module.domains
        self.fsm: Optional[FSM] = None

    @contextmanager
    def AvoidedIf(self, cond: ValueLike):  # noqa: N802
        with self.main_module.If(cond):
            yield
<<<<<<< HEAD

    @contextmanager
    def If(self, cond: ValueLike):  # noqa: N802
        with self.main_module.If(cond):
            with self.avoiding_module.If(cond):
                yield

    @contextmanager
    def Elif(self, cond):  # noqa: N802
        with self.main_module.Elif(cond):
            with self.avoiding_module.Elif(cond):
                yield

    @contextmanager
    def Else(self):  # noqa: N802
        with self.main_module.Else():
            with self.avoiding_module.Else():
                yield

    @contextmanager
    def Switch(self, test: ValueLike):  # noqa: N802
        with self.main_module.Switch(test):
            with self.avoiding_module.Switch(test):
                yield

    @contextmanager
    def Case(self, *patterns: SwitchKey):  # noqa: N802
        with self.main_module.Case(*patterns):
            with self.avoiding_module.Case(*patterns):
                yield

    @contextmanager
    def Default(self):  # noqa: N802
        with self.main_module.Default():
            with self.avoiding_module.Default():
                yield

    @contextmanager
    def FSM(self, reset: Optional[str] = None, domain: str = "sync", name: str = "fsm"):  # noqa: N802
        old_fsm = self.fsm
        with self.main_module.FSM(reset, domain, name) as fsm:
            self.fsm = fsm
            yield fsm
        self.fsm = old_fsm

    @contextmanager
    def State(self, name: str):  # noqa: N802
        assert self.fsm is not None
        with self.main_module.State(name):
            with self.avoiding_module.If(self.fsm.ongoing(name)):
                yield

    @property
    def next(self) -> NoReturn:
        raise NotImplementedError

    @next.setter
    def next(self, name: str):
        self.main_module.next = name

    @property
    def _MustUse__silence(self):  # noqa: N802
        return self.main_module._MustUse__silence

    @_MustUse__silence.setter
    def _MustUse__silence(self, value):  # noqa: N802
        self.main_module._MustUse__silence = value  # type: ignore
        self.avoiding_module._MustUse__silence = value  # type: ignore
        self.top_module._MustUse__silence = value  # type: ignore

=======

    @contextmanager
    def If(self, cond: ValueLike):  # noqa: N802
        with self.main_module.If(cond):
            with self.avoiding_module.If(cond):
                yield

    @contextmanager
    def Elif(self, cond):  # noqa: N802
        with self.main_module.Elif(cond):
            with self.avoiding_module.Elif(cond):
                yield

    @contextmanager
    def Else(self):  # noqa: N802
        with self.main_module.Else():
            with self.avoiding_module.Else():
                yield

    @contextmanager
    def Switch(self, test: ValueLike):  # noqa: N802
        with self.main_module.Switch(test):
            with self.avoiding_module.Switch(test):
                yield

    @contextmanager
    def Case(self, *patterns: SwitchKey):  # noqa: N802
        with self.main_module.Case(*patterns):
            with self.avoiding_module.Case(*patterns):
                yield

    @contextmanager
    def Default(self):  # noqa: N802
        with self.main_module.Default():
            with self.avoiding_module.Default():
                yield

    @contextmanager
    def FSM(self, reset: Optional[str] = None, domain: str = "sync", name: str = "fsm"):  # noqa: N802
        old_fsm = self.fsm
        with self.main_module.FSM(reset, domain, name) as fsm:
            self.fsm = fsm
            yield fsm
        self.fsm = old_fsm

    @contextmanager
    def State(self, name: str):  # noqa: N802
        assert self.fsm is not None
        with self.main_module.State(name):
            with self.avoiding_module.If(self.fsm.ongoing(name)):
                yield

    @property
    def next(self) -> NoReturn:
        raise NotImplementedError

    @next.setter
    def next(self, name: str):
        self.main_module.next = name

    @property
    def _MustUse__silence(self):  # noqa: N802
        return self.main_module._MustUse__silence

    @_MustUse__silence.setter
    def _MustUse__silence(self, value):  # noqa: N802
        self.main_module._MustUse__silence = value  # type: ignore
        self.avoiding_module._MustUse__silence = value  # type: ignore
        self.top_module._MustUse__silence = value  # type: ignore

>>>>>>> 75f0effa
    def elaborate(self, platform):
        self.main_module.submodules._avoiding_module = self.avoiding_module
        self.main_module.submodules._top_module = self.top_module
        return self.main_module


class TransactionBase(Owned):
    stack: ClassVar[list[Union["Transaction", "Method"]]] = []
    def_counter: ClassVar[count] = count()
    def_order: int
    defined: bool = False

    def __init__(self):
        self.method_uses: dict[Method, Tuple[ValueLike, ValueLike]] = dict()
        self.relations: list[RelationBase] = []
        self.simultaneous_list: list[TransactionOrMethod] = []
        self.independent_list: list[TransactionOrMethod] = []

    def add_conflict(self, end: TransactionOrMethod, priority: Priority = Priority.UNDEFINED) -> None:
        """Registers a conflict.

        Record that that the given `Transaction` or `Method` cannot execute
        simultaneously with this `Method` or `Transaction`. Typical reason
        is using a common resource (register write or memory port).

        Parameters
        ----------
        end: Transaction or Method
            The conflicting `Transaction` or `Method`
        priority: Priority, optional
            Is one of conflicting `Transaction`\\s or `Method`\\s prioritized?
            Defaults to undefined priority relation.
        """
        self.relations.append(RelationBase(end=end, priority=priority, conflict=True))

    def schedule_before(self, end: TransactionOrMethod) -> None:
        """Adds a priority relation.

        Record that that the given `Transaction` or `Method` needs to be
        scheduled before this `Method` or `Transaction`, without adding
        a conflict. Typical reason is data forwarding.

        Parameters
        ----------
        end: Transaction or Method
            The other `Transaction` or `Method`
        """
        self.relations.append(RelationBase(end=end, priority=Priority.LEFT, conflict=False))

    def use_method(self, method: "Method", arg: ValueLike, enable: ValueLike):
        if method in self.method_uses:
            raise RuntimeError(f"Method '{method.name}' can't be called twice from the same transaction '{self.name}'")
        self.method_uses[method] = (arg, enable)

    def simultaneous(self, *others: TransactionOrMethod) -> None:
        """Adds simultaneity relations.

        The given `Transaction`\\s or `Method``\\s will execute simultaneously
        (in the same clock cycle) with this `Transaction` or `Method`.

        Parameters
        ----------
        *others: Transaction or Method
            The `Transaction`\\s or `Method`\\s to be executed simultaneously.
        """
        self.simultaneous_list += others

    def simultaneous_alternatives(self, *others: TransactionOrMethod) -> None:
        """Adds exclusive simultaneity relations.

        Each of the given `Transaction`\\s or `Method``\\s will execute
        simultaneously (in the same clock cycle) with this `Transaction` or
        `Method`. However, each of the given `Transaction`\\s or `Method`\\s
        will be separately considered for execution.

        Parameters
        ----------
        *others: Transaction or Method
            The `Transaction`\\s or `Method`\\s to be executed simultaneously,
            but mutually exclusive, with this `Transaction` or `Method`.
        """
        self.simultaneous(*others)
        others[0].independent(*others[1:])

    def independent(self, *others: TransactionOrMethod) -> None:
        """Adds independence relations.

        This `Transaction` or `Method`, together with all the given
        `Transaction`\\s or `Method`\\s, will never be considered (pairwise)
        for simultaneous execution.

        Parameters
        ----------
        *others: Transaction or Method
            The `Transaction`\\s or `Method`\\s which, together with this
            `Transaction` or `Method`, need to be independently considered
            for execution.
        """
        self.independent_list += others

    @contextmanager
    def context(self, m: TModule) -> Iterator[Self]:
        assert isinstance(self, Transaction) or isinstance(self, Method)  # for typing

        parent = TransactionBase.peek()
        if parent is not None:
            parent.schedule_before(self)

        TransactionBase.stack.append(self)

        try:
            yield self
        finally:
            TransactionBase.stack.pop()

    @classmethod
    def get(cls) -> Self:
        ret = cls.peek()
        if ret is None:
            raise RuntimeError("No current body")
        return ret

    @classmethod
    def peek(cls) -> Optional[Self]:
        if not TransactionBase.stack:
            return None
        if not isinstance(TransactionBase.stack[-1], cls):
            raise RuntimeError(f"Current body not a {cls.__name__}")
        return TransactionBase.stack[-1]


class Transaction(TransactionBase):
    """Transaction.

    A `Transaction` represents a task which needs to be regularly done.
    Execution of a `Transaction` always lasts a single clock cycle.
    A `Transaction` signals readiness for execution by setting the
    `request` signal. If the conditions for its execution are met, it
    can be granted by the `TransactionManager`.

    A `Transaction` can, as part of its execution, call a number of
    `Method`\\s. A `Transaction` can be granted only if every `Method`
    it runs is ready.

    A `Transaction` cannot execute concurrently with another, conflicting
    `Transaction`. Conflicts between `Transaction`\\s are either explicit
    or implicit. An explicit conflict is added using the `add_conflict`
    method. Implicit conflicts arise between pairs of `Transaction`\\s
    which use the same `Method`.

    A module which defines a `Transaction` should use `body` to
    describe used methods and the transaction's effect on the module state.
    The used methods should be called inside the `body`'s
    `with` block.

    Attributes
    ----------
    name: str
        Name of this `Transaction`.
    request: Signal, in
        Signals that the transaction wants to run. If omitted, the transaction
        is always ready. Defined in the constructor.
    grant: Signal, out
        Signals that the transaction is granted by the `TransactionManager`,
        and all used methods are called.
    """

    def __init__(self, *, name: Optional[str] = None, manager: Optional[TransactionManager] = None):
        """
        Parameters
        ----------
        name: str or None
            Name hint for this `Transaction`. If `None` (default) the name is
            inferred from the variable name this `Transaction` is assigned to.
            If the `Transaction` was not assigned, the name is inferred from
            the class name where the `Transaction` was constructed.
        manager: TransactionManager
            The `TransactionManager` controlling this `Transaction`.
            If omitted, the manager is received from `TransactionContext`.
        """
        super().__init__()
        self.owner, owner_name = get_caller_class_name(default="$transaction")
        self.name = name or tracer.get_var_name(depth=2, default=owner_name)
        if manager is None:
            manager = TransactionContext.get()
        manager.add_transaction(self)
        self.request = Signal(name=self.name + "_request")
        self.grant = Signal(name=self.name + "_grant")

    @contextmanager
    def body(self, m: TModule, *, request: ValueLike = C(1)) -> Iterator["Transaction"]:
        """Defines the `Transaction` body.

        This context manager allows to conveniently define the actions
        performed by a `Transaction` when it's granted. Each assignment
        added to a domain under `body` is guarded by the `grant` signal.
        Combinational assignments which do not need to be guarded by
        `grant` can be added to `m.d.top_comb` or `m.d.av_comb` instead of
        `m.d.comb`. `Method` calls can be performed under `body`.

        Parameters
        ----------
        m: TModule
            The module where the `Transaction` is defined.
        request: Signal
            Indicates that the `Transaction` wants to be executed. By
            default it is `Const(1)`, so it wants to be executed in
            every clock cycle.
        """
        if self.defined:
            raise RuntimeError(f"Transaction '{self.name}' already defined")
        self.def_order = next(TransactionBase.def_counter)
<<<<<<< HEAD

=======
>>>>>>> 75f0effa
        m.d.av_comb += self.request.eq(request)
        with self.context(m):
            with m.AvoidedIf(self.grant):
                yield self
        self.defined = True

    def __repr__(self) -> str:
        return "(transaction {})".format(self.name)

    def debug_signals(self) -> SignalBundle:
        return [self.request, self.grant]


class Method(TransactionBase):
    """Transactional method.

    A `Method` serves to interface a module with external `Transaction`\\s
    or `Method`\\s. It can be called by at most once in a given clock cycle.
    When a given `Method` is required by multiple `Transaction`\\s
    (either directly, or indirectly via another `Method`) simultenaously,
    at most one of them is granted by the `TransactionManager`, and the rest
    of them must wait. (Non-exclusive methods are an exception to this
    behavior.) Calling a `Method` always takes a single clock cycle.

    Data is combinationally transferred between to and from `Method`\\s
    using Amaranth `Record`\\s. The transfer can take place in both directions
    at the same time: from the called `Method` to the caller (`data_out`)
    and from the caller to the called `Method` (`data_in`).

    A module which defines a `Method` should use `body` or `def_method`
    to describe the method's effect on the module state.

    Attributes
    ----------
    name: str
        Name of this `Method`.
    ready: Signal, in
        Signals that the method is ready to run in the current cycle.
        Typically defined by calling `body`.
    run: Signal, out
        Signals that the method is called in the current cycle by some
        `Transaction`. Defined by the `TransactionManager`.
    data_in: Record, out
        Contains the data passed to the `Method` by the caller
        (a `Transaction` or another `Method`).
    data_out: Record, in
        Contains the data passed from the `Method` to the caller
        (a `Transaction` or another `Method`). Typically defined by
        calling `body`.
    """

    def __init__(
        self, *, name: Optional[str] = None, i: MethodLayout = (), o: MethodLayout = (), nonexclusive: bool = False
    ):
        """
        Parameters
        ----------
        name: str or None
            Name hint for this `Method`. If `None` (default) the name is
            inferred from the variable name this `Method` is assigned to.
        i: record layout
            The format of `data_in`.
            An `int` corresponds to a `Record` with a single `data` field.
        o: record layout
            The format of `data_in`.
            An `int` corresponds to a `Record` with a single `data` field.
        nonexclusive: bool
            If true, the method is non-exclusive: it can be called by multiple
            transactions in the same clock cycle. If such a situation happens,
            the method still is executed only once, and each of the callers
            receive its output. Nonexclusive methods cannot have inputs.
        """
        super().__init__()
        self.owner, owner_name = get_caller_class_name(default="$method")
        self.name = name or tracer.get_var_name(depth=2, default=owner_name)
        self.ready = Signal(name=self.name + "_ready")
        self.run = Signal(name=self.name + "_run")
        self.data_in = Record(i)
        self.data_out = Record(o)
        self.nonexclusive = nonexclusive
        if nonexclusive:
            assert len(self.data_in) == 0

    @staticmethod
    def like(other: "Method", *, name: Optional[str] = None) -> "Method":
        """Constructs a new `Method` based on another.

        The returned `Method` has the same input/output data layouts as the
        `other` `Method`.

        Parameters
        ----------
        other : Method
            The `Method` which serves as a blueprint for the new `Method`.
        name : str, optional
            Name of the new `Method`.

        Returns
        -------
        Method
            The freshly constructed `Method`.
        """
        return Method(name=name, i=other.data_in.layout, o=other.data_out.layout)

    def proxy(self, m: TModule, method: "Method"):
        """Define as a proxy for another method.

        The calls to this method will be forwarded to `method`.

        Parameters
        ----------
        m : TModule
            Module in which operations on signals should be executed,
            `proxy` uses the combinational domain only.
        method : Method
            Method for which this method is a proxy for.
        """
<<<<<<< HEAD

        @def_method(m, self)
        def _(arg):
            return method(m, arg)
=======
        m.d.av_comb += self.ready.eq(1)
        m.d.top_comb += self.data_out.eq(method.data_out)
        self.use_method(method, arg=self.data_in, enable=self.run)
        self.defined = True
>>>>>>> 75f0effa

    @contextmanager
    def body(self, m: TModule, *, ready: ValueLike = C(1), out: ValueLike = C(0, 0)) -> Iterator[Record]:
        """Define method body

        The `body` context manager can be used to define the actions
        performed by a `Method` when it's run. Each assignment added to
        a domain under `body` is guarded by the `run` signal.
        Combinational assignments which do not need to be guarded by `run`
        can be added to `m.d.av_comb` or `m.d.top_comb` instead of `m.d.comb`.
        `Method` calls can be performed under `body`.

        Parameters
        ----------
        m : TModule
            Module in which operations on signals should be executed,
            `body` uses the combinational domain only.
        ready : Signal, in
            Signal to indicate if the method is ready to be run. By
            default it is `Const(1)`, so the method is always ready.
            Assigned combinationially to the `ready` attribute.
        out : Record, in
            Data generated by the `Method`, which will be passed to
            the caller (a `Transaction` or another `Method`). Assigned
            combinationally to the `data_out` attribute.

        Returns
        -------
        data_in : Record, out
            Data passed from the caller (a `Transaction` or another
            `Method`) to this `Method`.

        Examples
        --------
        .. highlight:: python
        .. code-block:: python

            m = Module()
            my_sum_method = Method(i = Layout([("arg1",8),("arg2",8)]))
            sum = Signal(16)
            with my_sum_method.body(m, out = sum) as data_in:
                m.d.comb += sum.eq(data_in.arg1 + data_in.arg2)
        """
        if self.defined:
            raise RuntimeError(f"Method '{self.name}' already defined")
        self.def_order = next(TransactionBase.def_counter)

        try:
            m.d.av_comb += self.ready.eq(ready)
            m.d.top_comb += self.data_out.eq(out)
            with self.context(m):
                with m.AvoidedIf(self.run):
                    yield self.data_in
        finally:
            self.defined = True

    def __call__(
        self, m: TModule, arg: Optional[RecordDict] = None, enable: ValueLike = C(1), /, **kwargs: RecordDict
    ) -> Record:
        """Call a method.

        Methods can only be called from transaction and method bodies.
        Calling a `Method` marks, for the purpose of transaction scheduling,
        the dependency between the calling context and the called `Method`.
        It also connects the method's inputs to the parameters and the
        method's outputs to the return value.

        Parameters
        ----------
        m : TModule
            Module in which operations on signals should be executed,
        arg : Value or dict of Values
            Call argument. Can be passed as a `Record` of the method's
            input layout or as a dictionary. Alternative syntax uses
            keyword arguments.
        enable : Value
            Configures the call as enabled in the current clock cycle.
            Disabled calls still lock the called method in transaction
            scheduling. Calls are by default enabled.
        **kwargs : Value or dict of Values
            Allows to pass method arguments using keyword argument
            syntax. Equivalent to passing a dict as the argument.

        Returns
        -------
        data_out : Record
            The result of the method call.

        Examples
        --------
        .. highlight:: python
        .. code-block:: python

            m = Module()
            with Transaction.body(m):
                ret = my_sum_method(m, arg1=2, arg2=3)

        Alternative syntax:

        .. highlight:: python
        .. code-block:: python

            with Transaction.body(m):
                ret = my_sum_method(m, {"arg1": 2, "arg2": 3})
        """
        arg_rec = Record.like(self.data_in)

        if arg is not None and kwargs:
            raise ValueError(f"Method '{self.name}' call with both keyword arguments and legacy record argument")

        if arg is None:
            arg = kwargs

<<<<<<< HEAD
        enable_sig = Signal(name=self.name + "_enable")
=======
>>>>>>> 75f0effa
        m.d.av_comb += enable_sig.eq(enable)
        m.d.top_comb += assign(arg_rec, arg, fields=AssignType.ALL)
        TransactionBase.get().use_method(self, arg_rec, enable_sig)

        return self.data_out

    def __repr__(self) -> str:
        return "(method {})".format(self.name)

    def debug_signals(self) -> SignalBundle:
        return [self.ready, self.run, self.data_in, self.data_out]


def def_method(m: TModule, method: Method, ready: ValueLike = C(1)):
    """Define a method.

    This decorator allows to define transactional methods in an
    elegant way using Python's `def` syntax. Internally, `def_method`
    uses `Method.body`.

    The decorated function should take keyword arguments corresponding to the
    fields of the method's input layout. The `**kwargs` syntax is supported.
    Alternatively, it can take one argument named `arg`, which will be a
    record with input signals.

    The returned value can be either a record with the method's output layout
    or a dictionary of outputs.

    Parameters
    ----------
    m: TModule
        Module in which operations on signals should be executed.
    method: Method
        The method whose body is going to be defined.
    ready: Signal
        Signal to indicate if the method is ready to be run. By
        default it is `Const(1)`, so the method is always ready.
        Assigned combinationally to the `ready` attribute.

    Examples
    --------
    .. highlight:: python
    .. code-block:: python

        m = Module()
        my_sum_method = Method(i=[("arg1",8),("arg2",8)], o=[("res",8)])
        @def_method(m, my_sum_method)
        def _(arg1, arg2):
            return arg1 + arg2

    Alternative syntax (keyword args in dictionary):

    .. highlight:: python
    .. code-block:: python

        @def_method(m, my_sum_method)
        def _(**args):
            return args["arg1"] + args["arg2"]

    Alternative syntax (arg record):

    .. highlight:: python
    .. code-block:: python

        @def_method(m, my_sum_method)
        def _(arg):
            return {"res": arg.arg1 + arg.arg2}
    """

    def decorator(func: Callable[..., Optional[RecordDict]]):
        out = Record.like(method.data_out)
        ret_out = None

        with method.body(m, ready=ready, out=out) as arg:
            ret_out = method_def_helper(method, func, arg, **arg.fields)

        if ret_out is not None:
            m.d.top_comb += assign(out, ret_out, fields=AssignType.ALL)

    return decorator<|MERGE_RESOLUTION|>--- conflicted
+++ resolved
@@ -1,8 +1,4 @@
-<<<<<<< HEAD
 from collections import defaultdict, deque
-=======
-from collections import defaultdict
->>>>>>> 75f0effa
 from collections.abc import Sequence, Iterable, Callable, Mapping, Iterator
 from contextlib import contextmanager
 from enum import Enum, auto
@@ -11,13 +7,8 @@
 from typing_extensions import Self
 from amaranth import *
 from amaranth import tracer
-<<<<<<< HEAD
 from itertools import count, chain, filterfalse, product
 from amaranth.hdl.dsl import FSM, _ModuleBuilderDomain
-=======
-from amaranth.hdl.dsl import FSM, _ModuleBuilderDomain
-from itertools import count, chain
->>>>>>> 75f0effa
 
 from coreblocks.utils import AssignType, assign, ModuleConnector
 from coreblocks.utils.utils import OneHotSwitchDynamic
@@ -315,7 +306,6 @@
                 runs[method].append(run)
 
         return (args, runs)
-<<<<<<< HEAD
 
     def _simultaneous(self):
         method_map = MethodMap(self.transactions)
@@ -408,8 +398,6 @@
                     methods[transaction](m)
 
         return m
-=======
->>>>>>> 75f0effa
 
     def elaborate(self, platform):
         # In the following, various problems in the transaction set-up are detected.
@@ -534,19 +522,11 @@
 
     def __getattr__(self, name: str) -> _ModuleBuilderDomain:
         if name == "av_comb":
-<<<<<<< HEAD
-            return self._m.avoiding_module.d.__getattr__("comb")
-        elif name == "top_comb":
-            return self._m.top_module.d.__getattr__("comb")
-        else:
-            return self._m.main_module.d.__getattr__(name)
-=======
             return self._m.avoiding_module.d["comb"]
         elif name == "top_comb":
             return self._m.top_module.d["comb"]
         else:
             return self._m.main_module.d[name]
->>>>>>> 75f0effa
 
     def __getitem__(self, name: str) -> _ModuleBuilderDomain:
         return self.__getattr__(name)
@@ -560,8 +540,6 @@
 
 
 class TModule(ModuleLike, Elaboratable):
-<<<<<<< HEAD
-=======
     """Extended Amaranth module for use with transactions.
 
     It includes three different combinational domains:
@@ -580,7 +558,6 @@
       statements together.
     """
 
->>>>>>> 75f0effa
     def __init__(self):
         self.main_module = Module()
         self.avoiding_module = Module()
@@ -594,7 +571,6 @@
     def AvoidedIf(self, cond: ValueLike):  # noqa: N802
         with self.main_module.If(cond):
             yield
-<<<<<<< HEAD
 
     @contextmanager
     def If(self, cond: ValueLike):  # noqa: N802
@@ -665,78 +641,6 @@
         self.avoiding_module._MustUse__silence = value  # type: ignore
         self.top_module._MustUse__silence = value  # type: ignore
 
-=======
-
-    @contextmanager
-    def If(self, cond: ValueLike):  # noqa: N802
-        with self.main_module.If(cond):
-            with self.avoiding_module.If(cond):
-                yield
-
-    @contextmanager
-    def Elif(self, cond):  # noqa: N802
-        with self.main_module.Elif(cond):
-            with self.avoiding_module.Elif(cond):
-                yield
-
-    @contextmanager
-    def Else(self):  # noqa: N802
-        with self.main_module.Else():
-            with self.avoiding_module.Else():
-                yield
-
-    @contextmanager
-    def Switch(self, test: ValueLike):  # noqa: N802
-        with self.main_module.Switch(test):
-            with self.avoiding_module.Switch(test):
-                yield
-
-    @contextmanager
-    def Case(self, *patterns: SwitchKey):  # noqa: N802
-        with self.main_module.Case(*patterns):
-            with self.avoiding_module.Case(*patterns):
-                yield
-
-    @contextmanager
-    def Default(self):  # noqa: N802
-        with self.main_module.Default():
-            with self.avoiding_module.Default():
-                yield
-
-    @contextmanager
-    def FSM(self, reset: Optional[str] = None, domain: str = "sync", name: str = "fsm"):  # noqa: N802
-        old_fsm = self.fsm
-        with self.main_module.FSM(reset, domain, name) as fsm:
-            self.fsm = fsm
-            yield fsm
-        self.fsm = old_fsm
-
-    @contextmanager
-    def State(self, name: str):  # noqa: N802
-        assert self.fsm is not None
-        with self.main_module.State(name):
-            with self.avoiding_module.If(self.fsm.ongoing(name)):
-                yield
-
-    @property
-    def next(self) -> NoReturn:
-        raise NotImplementedError
-
-    @next.setter
-    def next(self, name: str):
-        self.main_module.next = name
-
-    @property
-    def _MustUse__silence(self):  # noqa: N802
-        return self.main_module._MustUse__silence
-
-    @_MustUse__silence.setter
-    def _MustUse__silence(self, value):  # noqa: N802
-        self.main_module._MustUse__silence = value  # type: ignore
-        self.avoiding_module._MustUse__silence = value  # type: ignore
-        self.top_module._MustUse__silence = value  # type: ignore
-
->>>>>>> 75f0effa
     def elaborate(self, platform):
         self.main_module.submodules._avoiding_module = self.avoiding_module
         self.main_module.submodules._top_module = self.top_module
@@ -949,10 +853,7 @@
         if self.defined:
             raise RuntimeError(f"Transaction '{self.name}' already defined")
         self.def_order = next(TransactionBase.def_counter)
-<<<<<<< HEAD
-
-=======
->>>>>>> 75f0effa
+
         m.d.av_comb += self.request.eq(request)
         with self.context(m):
             with m.AvoidedIf(self.grant):
@@ -1070,17 +971,10 @@
         method : Method
             Method for which this method is a proxy for.
         """
-<<<<<<< HEAD
 
         @def_method(m, self)
         def _(arg):
             return method(m, arg)
-=======
-        m.d.av_comb += self.ready.eq(1)
-        m.d.top_comb += self.data_out.eq(method.data_out)
-        self.use_method(method, arg=self.data_in, enable=self.run)
-        self.defined = True
->>>>>>> 75f0effa
 
     @contextmanager
     def body(self, m: TModule, *, ready: ValueLike = C(1), out: ValueLike = C(0, 0)) -> Iterator[Record]:
@@ -1194,10 +1088,7 @@
         if arg is None:
             arg = kwargs
 
-<<<<<<< HEAD
         enable_sig = Signal(name=self.name + "_enable")
-=======
->>>>>>> 75f0effa
         m.d.av_comb += enable_sig.eq(enable)
         m.d.top_comb += assign(arg_rec, arg, fields=AssignType.ALL)
         TransactionBase.get().use_method(self, arg_rec, enable_sig)
