--- conflicted
+++ resolved
@@ -371,20 +371,11 @@
         return m
 
     def elaborate(self, platform):
-<<<<<<< HEAD
-        merge_manager = self._simultaneous()
-
-        method_map = MethodMap(self.transactions)
-        relations = [
-            Relation(**relation, start=elem)
-            for elem in method_map.methods_and_transactions
-            for relation in elem.relations
-        ]
-        cgr, rgr, porder = TransactionManager._conflict_graph(method_map, relations)
-=======
         # In the following, various problems in the transaction set-up are detected.
         # The exception triggers an unused Elaboratable warning.
         with silence_mustuse(self):
+            merge_manager = self._simultaneous()
+
             method_map = MethodMap(self.transactions)
             relations = [
                 Relation(**relation, start=elem)
@@ -392,7 +383,6 @@
                 for relation in elem.relations
             ]
             cgr, rgr, porder = TransactionManager._conflict_graph(method_map, relations)
->>>>>>> c09faa04
 
         print(method_map.transactions_by_method)
         print(method_map.methods_by_transaction)
