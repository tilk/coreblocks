--- conflicted
+++ resolved
@@ -4,10 +4,7 @@
 from amaranth import *
 from amaranth.hdl.ast import Assign, ArrayProxy
 from amaranth.lib import data
-<<<<<<< HEAD
-=======
 from amaranth.utils import bits_for
->>>>>>> 75f0effa
 from ._typing import ValueLike, LayoutList, SignalBundle, HasElaborate, ModuleLike
 
 
